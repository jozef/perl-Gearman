--- conflicted
+++ resolved
@@ -1,17 +1,11 @@
 package Gearman::Job;
 use version;
-<<<<<<< HEAD
-$Gearman::Job::VERSION = qv("2.001.001_1");
-=======
-$Gearman::Job::VERSION = qv("1.130.004");
->>>>>>> 27aaf3f7
+$Gearman::Job::VERSION = qv("2.001_001");
 
 use strict;
 use warnings;
 
-#TODO: retries?
-#
-use Gearman::Util;
+use Gearman::Util ();
 use Carp ();
 
 =head1 NAME
