--- conflicted
+++ resolved
@@ -1,10 +1,6 @@
 package Gearman::JobStatus;
 use version;
-<<<<<<< HEAD
-$Gearman::JobStatus::VERSION = qv("2.001.001_1");
-=======
-$Gearman::JobStatus::VERSION = qv("1.130.004");
->>>>>>> 27aaf3f7
+$Gearman::JobStatus::VERSION = qv("2.001_001");
 
 use strict;
 use warnings;
@@ -26,10 +22,7 @@
     $nu = '' unless defined($nu) && length($nu);
     $de = '' unless defined($de) && length($de);
 
-    # my $self = [$known, $running, $nu, $de];
     return bless [$known, $running, $nu, $de], $class;
-
-    # return $self;
 } ## end sub new
 
 =head2 known()
