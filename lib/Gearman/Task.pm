package Gearman::Task;
use version;
<<<<<<< HEAD
$Gearman::Task::VERSION = qv("2.001.001_1");
=======
$Gearman::Task::VERSION = qv("1.130.004");
>>>>>>> 27aaf3f7

use strict;
use warnings;

=head1 NAME

Gearman::Task - a task in Gearman, from the point of view of a client

=head1 SYNOPSIS

    my $task = Gearman::Task->new("add", "1+2", {
            ...
    });

    $taskset->add_task($task);
    $client->do_task($task);
    $client->dispatch_background($task);


=head1 DESCRIPTION

I<Gearman::Task> is a Gearman::Client's representation of a task to be
done.

=head1 USAGE

=head2 Gearman::Task->new($func, $arg, \%options)

Creates a new I<Gearman::Task> object, and returns the object.

I<$func> is the function name to be run.  (that you have a worker registered to process)

I<$arg> is an opaque scalar or scalarref representing the argument(s)
to pass to the distributed function.  If you want to pass multiple
arguments, you must encode them somehow into this one.  That's up to
you and your worker.

I<%options> can contain:

=over 4

=item * uniq

A key which indicates to the server that other tasks with the same
function name and key will be merged into one.  That is, the task
will be run just once, but all the listeners waiting on that job
will get the response multiplexed back to them.

Uniq may also contain the magic value "-" (a single hyphen) which
means the uniq key is the contents of the args.

=item * on_complete

A subroutine reference to be invoked when the task is completed. The
subroutine will be passed a reference to the return value from the worker
process.

=item * on_fail

A subroutine reference to be invoked when the task fails (or fails for
the last time, if retries were specified). The reason could be passed
to this callback as an argument. This callback won't be called after a
failure if more retries are still possible.

=item * on_retry

A subroutine reference to be invoked when the task fails, but is about
to be retried.

Is passed one argument, what retry attempt number this is.  (starts with 1)

=item * on_status

A subroutine reference to be invoked if the task emits status updates.
Arguments passed to the subref are ($numerator, $denominator), where those
are left up to the client and job to determine.

=item * retry_count

Number of times job will be retried if there are failures.  Defaults to 0.

=item * high_priority

Boolean, whether this job should take priority over other jobs already
enqueued.

=item * timeout

Automatically fail, calling your on_fail callback, after this many
seconds have elapsed without an on_fail or on_complete being
called. Defaults to 0, which means never.  Bypasses any retry_count
remaining.

=item * try_timeout

Automatically fail, calling your on_retry callback (or on_fail if out of
retries), after this many seconds have elapsed. Defaults to 0, which means
never.

=back

=head1 METHODS

=cut

use Carp ();
use Gearman::Util;
use Scalar::Util ();
use String::CRC32 ();
use Storable;

use fields (

    # from client:
    'func',
    'argref',

    # opts from client:
    'uniq',
    'on_complete',
    'on_fail',
    'on_exception',
    'on_retry',
    'on_status',
    'on_post_hooks',

    # used internally,
    # when other hooks are done running,
    # prior to cleanup
    'retry_count',
    'timeout',
    'try_timeout',
    'high_priority',
    'background',

    # from server:
    'handle',

    # maintained by this module:
    'retries_done',
    'is_finished',
    'taskset',

    # jobserver socket.
    # shared by other tasks in the same taskset,
    # but not w/ tasks in other tasksets using
    # the same Gearman::Client
    'jssock',

    # hookname -> coderef
    'hooks',
);

# constructor, given: ($func, $argref, $opts);
sub new {
    my $self = shift;
    unless(ref $self) {
      $self = fields::new($self);
    }

    $self->{func} = shift
        or Carp::croak("No function given");

    $self->{argref} = shift || do { my $empty = ""; \$empty; };
    (ref $self->{argref} eq "SCALAR") || Carp::croak("Argref not a scalar reference");

    my $opts = shift || {};

    $self->{$_} = delete $opts->{$_} for qw/
        background
        high_priority
        on_complete
        on_exception
        on_fail
        on_retry
        on_status
        retry_count
        timeout
        try_timeout
        uniq
        /;

    $self->{retry_count} ||= 0;

    # bool: if success or fail has been called yet on this.
    $self->{is_finished} = 0;

    if (%{$opts}) {
        Carp::croak("Unknown option(s): " . join(", ", sort keys %$opts));
    }

    $self->{retries_done} = 0;

    return $self;
} ## end sub new

=head2 run_hook($name)

run a hook callback if defined

=cut

sub run_hook {
    my ($self, $name) = (shift, shift);
    ($name && $self->{hooks}->{$name}) || return;

    eval { $self->{hooks}->{$name}->(@_) };
    warn "Gearman::Task hook '$name' threw error: $@\n" if $@;
} ## end sub run_hook

=head2 add_hook($name, $cb)

add a hook

=cut

sub add_hook {
    my ($self, $name) = (shift, shift);
    $name || return;

    if (@_) {
        $self->{hooks}->{$name} = shift;
    }
    else {
        delete $self->{hooks}->{$name};
    }
} ## end sub add_hook

=head2 is_finished()


B<return> bool: whether or not task is totally done (on_failure or
on_complete callback has been called)

=cut

sub is_finished {
    return shift->{is_finished};
}

=head2 taskset()

getter

=head2 taskset($ts)

setter

B<return> Gearman::Taskset

=cut

sub taskset {
    my $self = shift;

    # getter
    return $self->{taskset} unless @_;

    # setter
    my $ts = shift;
    (Scalar::Util::blessed($ts) && $ts->isa("Gearman::Taskset"))
        || Carp::croak("argument is not an instance of Gearman::Taskset");
    $self->{taskset} = $ts;

    if (my $hash_num = $self->hash()) {
        $self->{jssock} = $ts->_get_hashed_sock($hash_num);
    }
    else {
        $self->{jssock} = $ts->_get_default_sock;
    }

    return $self->{taskset};
} ## end sub taskset

=head2 hash()

B<return> undef on non-uniq packet, or the hash value (0-32767) if uniq

=cut

sub hash {
    my $self = shift;
    my $merge_on = $self->{uniq}
        && $self->{uniq} eq "-" ? $self->{argref} : \$self->{uniq};
    if (${$merge_on}) {
        return (String::CRC32::crc32(${$merge_on}) >> 16) & 0x7fff;
    }
    else {
        return;
    }
} ## end sub hash

=head2 pack_submit_packet($client)

B<return> Gearman::Util::pack_req_command(mode, func, uniq, argref)

=cut

sub pack_submit_packet {
    my ($self, $client) = @_;
    my $func = $self->{func};

    if ($client && $client->prefix()) {
        $func = join "\t", $client->prefix(), $self->{func};
    }

    return Gearman::Util::pack_req_command(
        $self->mode,
        join(
            "\0", $func || '', $self->{uniq} || '', ${ $self->{argref} } || ''
        )
    );
} ## end sub pack_submit_packet

=head2 fail($reason)

=cut

sub fail {
    my ($self, $reason) = @_;
    return if $self->{is_finished};

    # try to retry, if we can
    if ($self->{retries_done} < $self->{retry_count}) {
        $self->{retries_done}++;
        $self->{on_retry}->($self->{retries_done}) if $self->{on_retry};
        $self->handle(undef);
        return $self->{taskset}->add_task($self);
    } ## end if ($self->{retries_done...})

    $self->final_fail($reason);
} ## end sub fail

=head2 final_fail($reason)

run if !is_finished

=over

=item

on_fail

=item

on_post_hooks

=back

=cut

sub final_fail {
    my ($self, $reason) = @_;

    return if $self->{is_finished};
    $self->{is_finished} = $reason || 1;

    $self->run_hook('final_fail', $self);

    $self->{on_fail}->($reason) if $self->{on_fail};
    $self->{on_post_hooks}->()  if $self->{on_post_hooks};
    $self->wipe;

    return;
} ## end sub final_fail

#FIXME obsolete?

=head2 exception($exc_ref)

$exc_ref may be a Storable serialized value

run on_exception if defined

=cut

sub exception {
    my ($self, $exc_ref) = @_;
    my $exception          = Storable::thaw($$exc_ref);
    $self->{on_exception}->($$exception) if $self->{on_exception};
    return;
} ## end sub exception

=head2 complete($result)

C<$result> a reference profided to on_complete cb

=cut

sub complete {
    my ($self, $result_ref) = @_;
    return if $self->{is_finished};

    $self->{is_finished} = 'complete';

    $self->run_hook('complete', $self);

    $self->{on_complete}->($result_ref) if $self->{on_complete};
    $self->{on_post_hooks}->() if $self->{on_post_hooks};
    $self->wipe;
} ## end sub complete

=head2 status()

=cut

sub status {
    my $self = shift;
    return if $self->{is_finished};
    return unless $self->{on_status};
    my ($nu, $de) = @_;
    $self->{on_status}->($nu, $de);
} ## end sub status

=head2 handle()

getter

=head2 handle($handle)

setter for the fully-qualified handle of form "IP:port//shandle" where

shandle is an opaque handle specific to the job server running on IP:port

=cut

sub handle {
    my $self = shift;
    if (@_) {
        $self->{handle} = shift;
    }
    return $self->{handle};
} ## end sub handle

#FIXME obsolete?

=head2 set_on_post_hooks($code)

=cut

sub set_on_post_hooks {
    my ($self, $code) = @_;
    $self->{on_post_hooks} = $code;
}

=head2 wipe()

cleanup

=over

=item

on_post_hooks

=item

on_complete

=item

on_fail

=item

on_retry

=item

on_status

=item

hooks

=back

=cut

sub wipe {
    my $self = shift;
    my @h = qw/
        on_post_hooks
        on_complete
        on_fail
        on_retry
        on_status
        hooks
        /;

    foreach my $f (@h) {
        $self->{$f} = undef;
    }
} ## end sub wipe

=head2 func()

=cut

sub func {
    my $self = shift;
    return $self->{func};
}

=head2 timeout()

getter

=head2 timeout($t)

setter

B<return> timeout
=cut

sub timeout {
    my $self = shift;
    if (@_) {
        $self->{timeout} = shift;
    }
    return $self->{timeout};
} ## end sub timeout

=head2 mode()

B<return> mode in depends of background and hight_priority

=cut

sub mode {
    my $self = shift;
    return $self->{background}
        ? (
        $self->{high_priority}
        ? "submit_job_high_bg"
        : "submit_job_bg"
        )
        : (
        $self->{high_priority}
        ? "submit_job_high"
        : "submit_job"
        );
} ## end sub mode

1;
__END__
<|MERGE_RESOLUTION|>--- conflicted
+++ resolved
@@ -1,10 +1,6 @@
 package Gearman::Task;
 use version;
-<<<<<<< HEAD
-$Gearman::Task::VERSION = qv("2.001.001_1");
-=======
-$Gearman::Task::VERSION = qv("1.130.004");
->>>>>>> 27aaf3f7
+$Gearman::Task::VERSION = qv("2.001_001");
 
 use strict;
 use warnings;
@@ -110,11 +106,11 @@
 
 =cut
 
-use Carp ();
-use Gearman::Util;
-use Scalar::Util ();
+use Carp          ();
+use Gearman::Util ();
+use Scalar::Util  ();
 use String::CRC32 ();
-use Storable;
+use Storable      ();
 
 use fields (
 
@@ -161,15 +157,16 @@
 # constructor, given: ($func, $argref, $opts);
 sub new {
     my $self = shift;
-    unless(ref $self) {
-      $self = fields::new($self);
+    unless (ref $self) {
+        $self = fields::new($self);
     }
 
     $self->{func} = shift
         or Carp::croak("No function given");
 
     $self->{argref} = shift || do { my $empty = ""; \$empty; };
-    (ref $self->{argref} eq "SCALAR") || Carp::croak("Argref not a scalar reference");
+    (ref $self->{argref} eq "SCALAR")
+        || Carp::croak("Argref not a scalar reference");
 
     my $opts = shift || {};
 
@@ -286,7 +283,7 @@
 =cut
 
 sub hash {
-    my $self = shift;
+    my $self     = shift;
     my $merge_on = $self->{uniq}
         && $self->{uniq} eq "-" ? $self->{argref} : \$self->{uniq};
     if (${$merge_on}) {
@@ -383,7 +380,7 @@
 
 sub exception {
     my ($self, $exc_ref) = @_;
-    my $exception          = Storable::thaw($$exc_ref);
+    my $exception = Storable::thaw($$exc_ref);
     $self->{on_exception}->($$exception) if $self->{on_exception};
     return;
 } ## end sub exception
@@ -486,7 +483,7 @@
 
 sub wipe {
     my $self = shift;
-    my @h = qw/
+    my @h    = qw/
         on_post_hooks
         on_complete
         on_fail
